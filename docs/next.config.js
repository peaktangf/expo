const { copySync, removeSync } = require('fs-extra');
const { join } = require('path');

const { version } = require('./package.json');

// copy versions/v(latest version) to versions/latest
// (Next.js only half-handles symlinks)
const vLatest = join('pages', 'versions', `v${version}/`);
const latest = join('pages', 'versions', 'latest/');
removeSync(latest);
copySync(vLatest, latest);

module.exports = {
  trailingSlash: true,
  // Rather than use `@zeit/next-mdx`, we replicate it
  pageExtensions: ['js', 'jsx', 'md', 'mdx'],
  webpack: (config, options) => {
    // Create a copy of the babel loader, to separate MDX and Next/Preval caches
    const babelMdxLoader = {
      ...options.defaultLoaders.babel,
      options: {
        ...options.defaultLoaders.babel.options,
        cacheDirectory: 'node_modules/.cache/babel-mdx-loader',
      },
    };
    config.module.rules.push({
      test: /.mdx?$/, // load both .md and .mdx files
      use: [
<<<<<<< HEAD
        'thread-loader',
        babelMdxLoader,
=======
        babelMdxLoader,
        'thread-loader',
>>>>>>> 1618f754
        '@mdx-js/loader',
        join(__dirname, './common/md-loader'),
      ],
    });
    config.node = {
      fs: 'empty',
    };
    return config;
  },
};<|MERGE_RESOLUTION|>--- conflicted
+++ resolved
@@ -26,13 +26,8 @@
     config.module.rules.push({
       test: /.mdx?$/, // load both .md and .mdx files
       use: [
-<<<<<<< HEAD
-        'thread-loader',
-        babelMdxLoader,
-=======
         babelMdxLoader,
         'thread-loader',
->>>>>>> 1618f754
         '@mdx-js/loader',
         join(__dirname, './common/md-loader'),
       ],
