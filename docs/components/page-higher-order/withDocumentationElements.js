--- conflicted
+++ resolved
@@ -1,11 +1,7 @@
-import { MDXProvider } from '@mdx-js/tag';
+import { MDXProvider } from '@mdx-js/react';
 import GithubSlugger from 'github-slugger';
 import { withRouter } from 'next/router';
-<<<<<<< HEAD
 import * as React from 'react';
-=======
-import { MDXProvider } from '@mdx-js/react';
->>>>>>> bda00de4
 
 import { HeadingManager } from '~/common/headingManager';
 import * as components from '~/common/translate-markdown';
