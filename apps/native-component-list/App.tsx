--- conflicted
+++ resolved
@@ -1,6 +1,3 @@
-<<<<<<< HEAD
-import Screen from './src/screens/Maps/Callouts';
-=======
 import * as React from 'react';
 import { AppLoading } from 'expo';
 import * as Font from 'expo-font';
@@ -10,61 +7,18 @@
 import { Assets as StackAssets } from 'react-navigation-stack';
 import { useScreens } from 'react-native-screens';
 import { AppearanceProvider, useColorScheme, ColorSchemeName } from 'react-native-appearance';
->>>>>>> 109756f0
 
-// EventListener
-// AnimatedViews
-// AnimatedMarkers
-// TakeSnapshot
-// CachedMap
-// LoadingMap
-// MapBoundaries
-// FitToSuppliedMarkers
-// FitToCoordinates
-// LiteMapView
-// CustomTiles
-// WMSTiles
-// ZIndexMarkers
-// MapStyle
-// LegalLabel
-// SetNativePropsOverlays
-// CustomOverlay
-// TestIdMarkers
-// MapKml
-// BugMarkerWontUpdate
-// ImageOverlayWithAssets
-// ImageOverlayWithURL
-// AnimatedNavigation
+import Icons from './src/constants/Icons';
+import RootNavigation from './src/navigation/RootNavigation';
 
-<<<<<<< HEAD
-=======
 if (Platform.OS === 'android') {
   useScreens();
 }
->>>>>>> 109756f0
 
-export default Screen;
-// import * as React from 'react';
-// import { AppLoading } from 'expo';
-// import * as Font from 'expo-font';
-// import { Asset } from 'expo-asset';
-// import { Entypo, Ionicons, MaterialIcons } from '@expo/vector-icons';
-// import { Platform, StatusBar, StyleSheet, View } from 'react-native';
-// import { SafeAreaView } from 'react-navigation';
-// import { Assets as StackAssets } from 'react-navigation-stack';
-// import { useScreens } from 'react-native-screens';
+const initialState = {
+  appIsReady: false,
+};
 
-<<<<<<< HEAD
-// import Icons from './src/constants/Icons';
-// import RootNavigation from './src/navigation/RootNavigation';
-
-// // workaround for large android status bar in react-nav beta.27
-// if (Platform.OS === 'android') {
-//   useScreens();
-//   // @ts-ignore
-//   SafeAreaView.setStatusBarHeight(0);
-// }
-=======
 type Props = { colorScheme: ColorSchemeName };
 type State = typeof initialState;
 
@@ -75,76 +29,37 @@
 
 class App extends React.Component<Props, State> {
   readonly state: State = initialState;
->>>>>>> 109756f0
 
-// const initialState = {
-//   appIsReady: false,
-// };
+  componentWillMount() {
+    this._loadAssetsAsync();
+  }
 
-// type State = typeof initialState;
+  async _loadAssetsAsync() {
+    try {
+      const iconRequires = Object.keys(Icons).map(key => Icons[key]);
+      await Promise.all([
+        Asset.loadAsync(iconRequires),
+        Asset.loadAsync(StackAssets),
+        // @ts-ignore
+        Font.loadAsync(Ionicons.font),
+        // @ts-ignore
+        Font.loadAsync(Entypo.font),
+        // @ts-ignore
+        Font.loadAsync(MaterialIcons.font),
+        Font.loadAsync({
+          'space-mono': require('./assets/fonts/SpaceMono-Regular.ttf'),
+        }),
+        Font.loadAsync({
+          Roboto: 'https://github.com/google/fonts/raw/master/apache/roboto/Roboto-Regular.ttf',
+        }),
+      ]);
+    } catch (e) {
+      console.log({ e });
+    } finally {
+      this.setState({ appIsReady: true });
+    }
+  }
 
-<<<<<<< HEAD
-// export default class App extends React.Component<{}, State> {
-//   readonly state: State = initialState;
-
-//   componentWillMount() {
-//     this._loadAssetsAsync();
-//   }
-
-//   async _loadAssetsAsync() {
-//     try {
-//       const iconRequires = Object.keys(Icons).map(key => Icons[key]);
-//       await Promise.all([
-//         Asset.loadAsync(iconRequires),
-//         Asset.loadAsync(StackAssets),
-//         // @ts-ignore
-//         Font.loadAsync(Ionicons.font),
-//         // @ts-ignore
-//         Font.loadAsync(Entypo.font),
-//         // @ts-ignore
-//         Font.loadAsync(MaterialIcons.font),
-//         Font.loadAsync({
-//           'space-mono': require('./assets/fonts/SpaceMono-Regular.ttf'),
-//         }),
-//         Font.loadAsync({
-//           Roboto: 'https://github.com/google/fonts/raw/master/apache/roboto/Roboto-Regular.ttf',
-//         }),
-//       ]);
-//     } catch (e) {
-//       console.log({ e });
-//     } finally {
-//       this.setState({ appIsReady: true });
-//     }
-//   }
-
-//   render() {
-//     if (this.state.appIsReady) {
-//       return (
-//         <View style={styles.container} testID="native_component_list">
-//           {Platform.OS === 'android' && (
-//             <View style={styles.statusBarUnderlay} />
-//           )}
-//           <RootNavigation />
-//           {Platform.OS === 'ios' && <StatusBar barStyle="default" />}
-//         </View>
-//       );
-//     } else {
-//       return <AppLoading />;
-//     }
-//   }
-// }
-
-// const styles = StyleSheet.create({
-//   container: {
-//     flex: 1,
-//     backgroundColor: '#fff',
-//   },
-//   statusBarUnderlay: {
-//     height: 24,
-//     backgroundColor: 'rgba(0,0,0,0.2)',
-//   },
-// });
-=======
   render() {
     if (this.state.appIsReady) {
       return (
@@ -164,5 +79,4 @@
     flex: 1,
     backgroundColor: '#fff',
   },
-});
->>>>>>> 109756f0
+});